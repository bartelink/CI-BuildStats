--- conflicted
+++ resolved
@@ -1,10 +1,6 @@
 {
   "projects": [ "src", "tests" ],
   "sdk": {
-<<<<<<< HEAD
-    "version": "2.1.801"
-=======
     "version": "3.1.201"
->>>>>>> a6ebea59
   }
 }